# PDF Viewer POC

[![Python Version](https://img.shields.io/badge/python-3.11+-blue.svg)](https://www.python.org/downloads/)
[![React Version](https://img.shields.io/badge/react-19.1-blue.svg)](https://react.dev/)
[![License](https://img.shields.io/badge/license-MIT-green.svg)](LICENSE)
[![Code Style](https://img.shields.io/badge/code%20style-black-black.svg)](https://github.com/psf/black)
[![TypeScript](https://img.shields.io/badge/typescript-5.6-blue.svg)](https://www.typescriptlang.org/)

Modern PDF viewer with React 19.1 frontend and FastAPI backend, featuring comprehensive testing infrastructure, ground truth comparison UI, and developer tooling.

## Table of Contents

- [Prerequisites](#prerequisites)
- [Quick Start](#quick-start)
- [Development Commands](#development-commands)
- [Features](#features)
- [API Endpoints](#api-endpoints)
- [Testing](#testing)
- [Project Structure](#project-structure)
- [Security](#security)
- [Contributing](#contributing)
- [Documentation](#documentation)
- [Limitations](#limitations)
- [Author](#author)
- [License](#license)

## Prerequisites

- Python 3.11 or higher
- Node.js 18 or higher

### System Dependencies

The backend requires `libmagic` for file type detection:

```bash
# macOS
brew install libmagic

# Ubuntu/Debian
sudo apt-get install libmagic1

# RHEL/CentOS/Fedora
sudo yum install file-devel
# or
sudo dnf install file-devel

# Windows
# python-magic-bin will be installed automatically
```

## Quick Start

**Three ways to get started:**

### 1. Using Make (Recommended)
```bash
# Install dependencies (automatically uses uv if available, falls back to pip)
make install

# Run development servers (in separate terminals)
make dev-backend   # Backend on http://localhost:8000
make dev-frontend  # Frontend on http://localhost:5173
```

### 2. Using Docker
```bash
docker-compose up -d
```

### 3. Manual Setup
```bash
# Backend
cd backend
python -m venv .venv
source .venv/bin/activate  # On Windows: .venv\Scripts\activate
pip install -e ".[dev]"
uvicorn app.main:app --reload

# Frontend (in new terminal)
cd frontend
npm install
npm run dev
```

**Access the application:**
- 🌐 Frontend: http://localhost:5173
- 🔧 Backend: http://localhost:8000
- 📚 API Docs: http://localhost:8000/docs

## Development Commands

```bash
make lint     # Run linters (ruff, eslint)
make format   # Format code (ruff, black, prettier)
make type     # Type check (mypy, tsc)
make test     # Run test suite
make qa       # Full quality checks
```

See all commands: `make help`

## Features

### Core Functionality
- ✅ **PDF Rendering** with virtual scrolling for optimal performance
- 🔍 **Full-text Search** with highlighting and navigation
- 📥 **Flexible Loading** from URLs or local file uploads
- 🧪 **Test PDF Loader** for quick demos and development

### Advanced Features
- 📋 **Form Field Extraction** with ground truth comparison UI
  - Toggle between extraction-only and comparison views
  - Accuracy metrics (exact, similar, different matches)
  - Visual indicators for match quality
- 📊 **Enhanced Metadata** and validation
- 🎨 **Material Design UI** (MUI v7)
- ✨ **Modern Stack**
  - Python 3.11+ with latest type annotations
  - React 19.1 with TypeScript
  - Comprehensive test coverage

## API Endpoints

| Endpoint | Description |
|----------|-------------|
| `POST /api/upload` | Upload PDF (50MB limit) |
| `POST /api/load-url` | Load PDF from URL |
| `GET /api/pdf/{id}` | Download PDF |
| `GET /api/metadata/{id}` | Get metadata |
| `DELETE /api/pdf/{id}` | Delete PDF |

See [API Documentation](docs/API.md) for details.

## Testing

```bash
# Quick smoke tests
make test-smoke

# Full test suite
make test-all

# Specific test categories
make test-unit        # Unit tests
make test-integration # Integration tests
make test-e2e        # End-to-end tests

# With coverage
make test-coverage
```

See [Test Documentation](tests/README.md) for details.

## Project Structure

```
pdfviewer/
├── configs/           # Configuration files
│   ├── Makefile      # Development commands
│   ├── pyproject.toml # Python project config
│   └── playwright.config.ts # E2E test config
├── docs/             # Documentation
├── scripts/          # Build and utility scripts
├── logs/             # Application logs (gitignored)
├── artifacts/        # Build artifacts, coverage reports
├── backend/          # Python FastAPI backend
├── frontend/         # React frontend
├── tests/            # Test suites (unit, integration, e2e)
├── README.md         # This file
├── CHANGELOG.md      # Version history
├── CLAUDE.md         # AI assistant instructions
└── package.json      # Root package management
```

## Security

**Security Tools:**
```bash
# Install pre-commit hooks
pre-commit install

# Run security scan
detect-secrets scan

# Scan for secrets in git history
gitleaks detect
```

**Security Features:**
- 🔒 Pre-commit hooks for secret detection
- 🔐 Environment variables for all configuration
- 🧹 Automatic log sanitization for sensitive data
- 🚫 No hardcoded credentials or API keys
- 📜 Git history cleaned of uploaded files
- 🛡️ Comprehensive `.gitignore` patterns

> ⚠️ **Important**: Git history was rewritten on 2025-01-21 to remove sensitive files. 
> Collaborators should re-clone the repository.

See [Security Policy](docs/SECURITY.md) for detailed guidelines.

## Contributing

We welcome contributions! Here's how to get started:

1. **Fork** the repository
2. **Create** a feature branch from `main`
3. **Make** your changes following our coding standards
4. **Run** quality checks: `make qa`
5. **Submit** a pull request

**Before contributing:**
- Review [Contributing Guidelines](docs/CONTRIBUTING.md)
- Read our [Code of Conduct](CODE_OF_CONDUCT.md)
- Run `make qa` to ensure code quality
- Add tests for new features
- Update documentation as needed

**Need help?** See [SUPPORT.md](SUPPORT.md) for assistance.

See [CONTRIBUTING.md](docs/CONTRIBUTING.md) for detailed guidelines.

## Documentation

<<<<<<< HEAD
- [API Reference](docs/API.md)
- [Technical Guide](docs/TECHNICAL.md)
- [Performance Optimization](docs/PERFORMANCE.md)
- [Test Guide](tests/README.md)
- [Technical Debt](docs/TECHNICAL_DEBT.md)
=======
📖 **Available Documentation:**
- [API Reference](docs/API.md) - Complete API endpoint documentation
- [Technical Guide](docs/TECHNICAL.md) - Setup and development guide
- [Contributing](docs/CONTRIBUTING.md) - Contribution guidelines
- [Security Policy](docs/SECURITY.md) - Security practices and reporting
- [Support](SUPPORT.md) - Getting help and FAQ
- [Code of Conduct](CODE_OF_CONDUCT.md) - Community guidelines
- [Test Guide](tests/README.md) - Testing documentation
- [Technical Debt](docs/TECHNICAL_DEBT.md) - Known issues and improvements
- [Product Requirements](docs/PRD.md) - Detailed product specifications
- [Changelog](CHANGELOG.md) - Version history and changes
>>>>>>> 5a27061c

## Limitations

**Current Scope (POC):**
- ❌ No authentication/authorization
- 👤 Single user only
- 💾 Ephemeral storage (files cleared on restart)
- 📝 No PDF editing capabilities

See [Technical Debt](docs/TECHNICAL_DEBT.md) for planned improvements.

## Author

Created by Dominic Fahey (domfahey@gmail.com)

## License

MIT License - See [LICENSE](LICENSE) file for details<|MERGE_RESOLUTION|>--- conflicted
+++ resolved
@@ -223,13 +223,6 @@
 
 ## Documentation
 
-<<<<<<< HEAD
-- [API Reference](docs/API.md)
-- [Technical Guide](docs/TECHNICAL.md)
-- [Performance Optimization](docs/PERFORMANCE.md)
-- [Test Guide](tests/README.md)
-- [Technical Debt](docs/TECHNICAL_DEBT.md)
-=======
 📖 **Available Documentation:**
 - [API Reference](docs/API.md) - Complete API endpoint documentation
 - [Technical Guide](docs/TECHNICAL.md) - Setup and development guide
@@ -241,7 +234,6 @@
 - [Technical Debt](docs/TECHNICAL_DEBT.md) - Known issues and improvements
 - [Product Requirements](docs/PRD.md) - Detailed product specifications
 - [Changelog](CHANGELOG.md) - Version history and changes
->>>>>>> 5a27061c
 
 ## Limitations
 
