--- conflicted
+++ resolved
@@ -232,7 +232,6 @@
                     file_id=file_id,
                     file_size=file.size,
                 ) as write_tracker:
-<<<<<<< HEAD
                     async with aiofiles.open(file_path, "wb") as pdf_file:
                         while True:
                             chunk = await file.read(self.CHUNK_SIZE)
@@ -250,11 +249,6 @@
                     actual_size=actual_file_size,
                     size_match=file.size == actual_file_size if file.size else True,
                 )
-=======
-                    async with aiofiles.open(file_path, "wb") as output_file_handle:
-                        content = await file.read()
-                        await output_file_handle.write(content)
->>>>>>> 2981cd23
 
                 # Verify MIME type
                 with PerformanceTracker(
@@ -275,22 +269,11 @@
                 # Extract metadata
                 metadata = self._extract_pdf_metadata(file_path)
 
-<<<<<<< HEAD
                 # Store file info (reuse cached file_stat)
                 pdf_info = PDFInfo(
                     file_id=file_id,
                     filename=file.filename,
                     file_size=actual_file_size,
-=======
-                # Get file size once
-                file_size = file_path.stat().st_size
-
-                # Store file info
-                pdf_info = PDFInfo(
-                    file_id=file_id,
-                    filename=file.filename,
-                    file_size=file_size,
->>>>>>> 2981cd23
                     mime_type=mime_type,
                     upload_time=datetime.now(UTC),
                     metadata=metadata,
@@ -310,11 +293,7 @@
                 response = PDFUploadResponse(
                     file_id=file_id,
                     filename=file.filename,
-<<<<<<< HEAD
                     file_size=actual_file_size,
-=======
-                    file_size=file_size,
->>>>>>> 2981cd23
                     mime_type=mime_type,
                     upload_time=datetime.now(UTC),
                     metadata=metadata,
