"""Logging middleware for request correlation and structured logging context.

This module provides middleware to add correlation IDs to requests and
enhance logging with request context throughout the application lifecycle.
"""

import json
import os
import time
import uuid
from contextvars import ContextVar

import structlog
from fastapi import Request, Response
from starlette.middleware.base import BaseHTTPMiddleware

# Context variable to store correlation ID across async calls
correlation_id_var: ContextVar[str | None] = ContextVar("correlation_id", default=None)

logger = structlog.get_logger(__name__)


class LoggingMiddleware(BaseHTTPMiddleware):
    """Enhanced middleware for comprehensive request/response logging.

    This middleware:
    1. Generates or extracts correlation IDs from headers
    2. Logs incoming requests with context and optional body
    3. Measures request duration
    4. Logs responses with status, timing, and optional body
    5. Handles exceptions with proper logging
    6. Configurable request/response body logging for debugging
    """

    def __init__(
        self,
        app,
        correlation_header: str = "X-Correlation-ID",
        log_request_bodies: bool | None = None,
        log_response_bodies: bool | None = None,
        max_body_size: int = 4096,  # 4KB default limit
    ):  # type: ignore[misc]
        """Initialize the logging middleware.

        Args:
            app: The FastAPI application instance.
            correlation_header: Header name for correlation ID tracking. Defaults to "X-Correlation-ID".
            log_request_bodies: Whether to log request bodies. If None, uses LOG_REQUEST_BODIES env var.
            log_response_bodies: Whether to log response bodies. If None, uses LOG_RESPONSE_BODIES env var.
            max_body_size: Maximum size of request/response body to log in bytes. Defaults to 4KB.

        """
        super().__init__(app)
        self.correlation_header = correlation_header

        # Use environment variables with defaults - disabled by default for performance
        self.log_request_bodies = (
            log_request_bodies
            if log_request_bodies is not None
            else (
                os.getenv("LOG_REQUEST_BODIES", "false").lower()
                == "true"  # Changed default to false
            )
        )
        self.log_response_bodies = (
            log_response_bodies
            if log_response_bodies is not None
            else (
                os.getenv("LOG_RESPONSE_BODIES", "false").lower()
                == "true"  # Changed default to false
            )
        )
        self.max_body_size = int(os.getenv("MAX_BODY_LOG_SIZE", str(max_body_size)))

        # Define sensitive headers to filter
        self.sensitive_headers = {
            "authorization",
            "cookie",
            "x-api-key",
            "x-auth-token",
            "authentication",
            "proxy-authorization",
        }

    async def dispatch(self, request: Request, call_next) -> Response:  # type: ignore[misc]
        """Process HTTP request through the logging middleware.

        Args:
            request: The incoming HTTP request.
            call_next: The next middleware or route handler in the chain.

        Returns:
            Response: The HTTP response with correlation ID header added.

        """
        # Generate or extract correlation ID
        correlation_id = request.headers.get(self.correlation_header) or str(
            uuid.uuid4()
        )
        correlation_id_var.set(correlation_id)

        # Start timing the request
        start_time = time.perf_counter()

        # Extract request details for logging
        request_info = {
            "method": request.method,
            "url": str(request.url),
            "path": request.url.path,
            "query_params": dict(request.query_params),
            "user_agent": request.headers.get("user-agent"),
            "remote_addr": self._get_client_ip(request),
            "correlation_id": correlation_id,
            "content_type": request.headers.get("content-type"),
            "content_length": request.headers.get("content-length"),
        }

        # Add filtered headers for debugging
        if os.getenv("LOG_LEVEL", "INFO").upper() == "DEBUG":
            request_info["headers"] = self._filter_headers(dict(request.headers))

        # Log request body if enabled and size is reasonable
        request_body = None
        if self.log_request_bodies and self._should_log_body(request):
            request_body = await self._safe_read_body(request)
            if request_body:
                request_info["request_body"] = self._sanitize_body(
                    request_body, request.headers.get("content-type")
                )

        # Log incoming request
        request_logger = logger.bind(**request_info)
        request_logger.info("Request started")

        try:
            # Process the request
            response = await call_next(request)

            # Calculate request duration
            duration = time.perf_counter() - start_time

            # Log successful response
            response_info = {
                "status_code": response.status_code,
                "duration_ms": round(duration * 1000, 2),
                "response_size": response.headers.get("content-length"),
                "response_content_type": response.headers.get("content-type"),
            }

            # Add response headers for debugging
            if os.getenv("LOG_LEVEL", "INFO").upper() == "DEBUG":
                response_info["response_headers"] = self._filter_headers(
                    dict(response.headers)
                )

            # Log response body if enabled and appropriate
            if self.log_response_bodies and self._should_log_response_body(response):
                response_body = await self._safe_read_response_body(response)
                if response_body:
                    response_info["response_body"] = self._sanitize_body(
                        response_body, response.headers.get("content-type")
                    )

            request_logger.bind(**response_info).info("Request completed")

            # Add correlation ID to response headers
            response.headers[self.correlation_header] = correlation_id

            return response

        except Exception as exc:
            # Calculate request duration even for errors
            duration = time.perf_counter() - start_time

            # Log the exception
            request_logger.bind(
                duration_ms=round(duration * 1000, 2),
                error_type=type(exc).__name__,
                error_message=str(exc),
            ).error("Request failed with exception")

            # Re-raise the exception to be handled by FastAPI
            raise

    def _get_client_ip(self, request: Request) -> str:
        """Extract the real client IP address from request headers."""
        # Check for forwarded headers (behind proxy/load balancer)
        forwarded_for = request.headers.get("x-forwarded-for")
        if forwarded_for:
            # Take the first IP in the chain
            return forwarded_for.split(",")[0].strip()

        real_ip = request.headers.get("x-real-ip")
        if real_ip:
            return real_ip

        # Fallback to direct connection IP
        return request.client.host if request.client else "unknown"

    def _filter_headers(self, headers: dict) -> dict:
        """Filter sensitive headers for logging."""
        filtered = {}
        for key, value in headers.items():
            if key.lower() in self.sensitive_headers:
                filtered[key] = "[REDACTED]"
            else:
                filtered[key] = value
        return filtered

    def _should_log_body(self, request: Request) -> bool:
        """Determine if request body should be logged."""
        content_type = request.headers.get("content-type", "")
        content_length = request.headers.get("content-length")

        # Don't log large files
        if content_length and int(content_length) > self.max_body_size:
            return False

        # Don't log binary content
        binary_types = ["image/", "video/", "audio/", "application/pdf", "application/octet-stream"]
        return not any(binary_type in content_type.lower() for binary_type in binary_types)

    def _should_log_response_body(self, response: Response) -> bool:
        """Determine if response body should be logged."""
        content_type = response.headers.get("content-type", "")
        content_length = response.headers.get("content-length")

        # Don't log large responses
        if content_length and int(content_length) > self.max_body_size:
            return False

        # Don't log binary content or file downloads
        binary_types = ["image/", "video/", "audio/", "application/pdf", "application/octet-stream"]
        return not any(binary_type in content_type.lower() for binary_type in binary_types)

    async def _safe_read_body(self, request: Request) -> str | None:
        """Safely read request body with size limits."""
        try:
            body = await request.body()
            return self._decode_body(body)
        except Exception as read_error:
            return f"[ERROR READING BODY: {str(read_error)}]"

    async def _safe_read_response_body(self, response: Response) -> str | None:
        """Safely read response body with size limits."""
        try:
            # For StreamingResponse or FileResponse, we can't read the body
            if hasattr(response, "body_iterator") or hasattr(response, "path"):
                return "[STREAMING/FILE RESPONSE]"

            if hasattr(response, "body") and isinstance(response.body, bytes):
                return self._decode_body(response.body)

        except Exception as response_error:
            return f"[ERROR READING RESPONSE: {str(response_error)}]"

        return None

    def _decode_body(self, body: bytes) -> str:
        """Decode body bytes to string."""
        if len(body) > self.max_body_size:
            return f"[BODY TOO LARGE: {len(body)} bytes]"

        try:
            return body.decode("utf-8")
        except UnicodeDecodeError:
            return f"[BINARY CONTENT: {len(body)} bytes]"

    def _sanitize_body(self, body: str, content_type: str | None) -> str:
        """Sanitize body content for logging."""
        if not body:
            return body

        # Handle JSON content
        if content_type and "application/json" in content_type:
            try:
                data = json.loads(body)
                return json.dumps(self._sanitize_json_data(data), indent=2)
            except json.JSONDecodeError:
                pass

        # For other content types, truncate if too long
        if len(body) > self.max_body_size:
            return body[: self.max_body_size] + "...[TRUNCATED]"

        return body

    def _sanitize_json_data(self, data):
        """Recursively sanitize JSON data."""
        if isinstance(data, dict):
            sanitized = {}
            for key, value in data.items():
                if any(
                    sensitive in key.lower()
                    for sensitive in ["password", "token", "secret", "key", "auth"]
                ):
                    sanitized[key] = "[REDACTED]"
                else:
                    sanitized[key] = self._sanitize_json_data(value)
            return sanitized
        elif isinstance(data, list):
            return [self._sanitize_json_data(item) for item in data]
        else:
            return data


def add_correlation_id(logger, method_name, event_dict):
    """Structlog processor to add correlation ID to all log entries.

    This processor automatically adds the current correlation ID
    to every log entry when available.
    """
    correlation_id = correlation_id_var.get()
    if correlation_id:
        event_dict["correlation_id"] = correlation_id
    return event_dict


def get_correlation_id() -> str | None:
    """Get the current correlation ID from context."""
    correlation_id = correlation_id_var.get()
    if correlation_id is None:
        # Generate a new correlation ID if none exists
        import uuid

        correlation_id = str(uuid.uuid4())
        correlation_id_var.set(correlation_id)
    return correlation_id


def set_correlation_id(correlation_id: str | None) -> None:
    """Set the correlation ID in the current context."""
    correlation_id_var.set(correlation_id)


def log_with_correlation(
    logger_instance: structlog.stdlib.BoundLogger, **extra_context
):
    """Create a logger bound with correlation ID and extra context.

    Args:
        logger_instance: The base logger instance
        **extra_context: Additional context to bind to the logger

    Returns:
        Logger bound with correlation ID and extra context

    """
    context = {"correlation_id": get_correlation_id()}
    context.update(extra_context)
    return logger_instance.bind(**context)


<<<<<<< HEAD
def log_file_operation(operation: str, filename: str, file_id: str | None = None):
    """Log file operations with consistent context and tracking.

    Args:
        operation: Description of the file operation.
        filename: Name of the file being operated on.
        file_id: Optional file ID for tracking.

    Returns:
        Callable: Decorated function with file operation logging.

    """

    def decorator(func):
        import asyncio
        import functools

        def _log_operation(operation_logger, start_time, success, error=None):
            """Helper to log operation result."""
            duration = time.perf_counter() - start_time
            log_data = {
                "duration_ms": round(duration * 1000, 2),
                "success": success,
            }
            if error:
                log_data.update({
                    "error": str(error),
                    "error_type": type(error).__name__,
                })
                operation_logger.error(f"Failed {operation}", **log_data)
            else:
                operation_logger.info(f"Completed {operation}", **log_data)

        @functools.wraps(func)
        async def async_wrapper(*args, **kwargs):
            operation_logger = log_with_correlation(
                logger,
                operation=operation,
                filename=filename,
                file_id=file_id,
            )

            start_time = time.perf_counter()
            operation_logger.info(f"Starting {operation}")

            try:
                result = await func(*args, **kwargs)
                _log_operation(operation_logger, start_time, True)
                return result
            except Exception as operation_error:
                _log_operation(operation_logger, start_time, False, operation_error)
                raise

        @functools.wraps(func)
        def sync_wrapper(*args, **kwargs):
            operation_logger = log_with_correlation(
                logger,
                operation=operation,
                filename=filename,
                file_id=file_id,
            )

            start_time = time.perf_counter()
            operation_logger.info(f"Starting {operation}")

            try:
                result = func(*args, **kwargs)
                _log_operation(operation_logger, start_time, True)
                return result
            except Exception as operation_error:
                _log_operation(operation_logger, start_time, False, operation_error)
                raise

        # Return appropriate wrapper based on function type
        if asyncio.iscoroutinefunction(func):
            return async_wrapper
        else:
            return sync_wrapper

    return decorator
=======
class RequestContextLogger:
    """Context manager to automatically add request context to logs.

    Usage:
        with RequestContextLogger(logger, request) as log:
            log.info("Processing file upload")
    """

    def __init__(self, logger_instance: structlog.stdlib.BoundLogger, request: Request):
        """Initialize the request context logger.

        Args:
            logger_instance: The base logger instance to bind context to.
            request: The HTTP request to extract context from.

        """
        self.logger = logger_instance
        self.request = request
        self.context_logger: structlog.stdlib.BoundLogger | None = None

    def __enter__(self) -> structlog.stdlib.BoundLogger:
        """Enter context and bind request information to logger.

        Returns:
            structlog.stdlib.BoundLogger: Logger with request context bound.

        """
        context = {
            "method": self.request.method,
            "path": self.request.url.path,
            "correlation_id": get_correlation_id(),
            "user_agent": self.request.headers.get("user-agent", "unknown"),
        }
        self.context_logger = self.logger.bind(**context)
        return self.context_logger

    def __exit__(self, exc_type, exc_val, exc_tb):
        """Exit context and log any exceptions.

        Args:
            exc_type: Exception type if an exception occurred, None otherwise.
            exc_val: Exception value if an exception occurred, None otherwise.
            exc_tb: Exception traceback if an exception occurred, None otherwise.

        """
        if exc_type is not None and self.context_logger:
            self.context_logger.error(
                "Exception in request context",
                exc_type=exc_type.__name__,
                exc_value=str(exc_val),
            )
>>>>>>> 88454b24
<|MERGE_RESOLUTION|>--- conflicted
+++ resolved
@@ -351,7 +351,6 @@
     return logger_instance.bind(**context)
 
 
-<<<<<<< HEAD
 def log_file_operation(operation: str, filename: str, file_id: str | None = None):
     """Log file operations with consistent context and tracking.
 
@@ -431,57 +430,4 @@
         else:
             return sync_wrapper
 
-    return decorator
-=======
-class RequestContextLogger:
-    """Context manager to automatically add request context to logs.
-
-    Usage:
-        with RequestContextLogger(logger, request) as log:
-            log.info("Processing file upload")
-    """
-
-    def __init__(self, logger_instance: structlog.stdlib.BoundLogger, request: Request):
-        """Initialize the request context logger.
-
-        Args:
-            logger_instance: The base logger instance to bind context to.
-            request: The HTTP request to extract context from.
-
-        """
-        self.logger = logger_instance
-        self.request = request
-        self.context_logger: structlog.stdlib.BoundLogger | None = None
-
-    def __enter__(self) -> structlog.stdlib.BoundLogger:
-        """Enter context and bind request information to logger.
-
-        Returns:
-            structlog.stdlib.BoundLogger: Logger with request context bound.
-
-        """
-        context = {
-            "method": self.request.method,
-            "path": self.request.url.path,
-            "correlation_id": get_correlation_id(),
-            "user_agent": self.request.headers.get("user-agent", "unknown"),
-        }
-        self.context_logger = self.logger.bind(**context)
-        return self.context_logger
-
-    def __exit__(self, exc_type, exc_val, exc_tb):
-        """Exit context and log any exceptions.
-
-        Args:
-            exc_type: Exception type if an exception occurred, None otherwise.
-            exc_val: Exception value if an exception occurred, None otherwise.
-            exc_tb: Exception traceback if an exception occurred, None otherwise.
-
-        """
-        if exc_type is not None and self.context_logger:
-            self.context_logger.error(
-                "Exception in request context",
-                exc_type=exc_type.__name__,
-                exc_value=str(exc_val),
-            )
->>>>>>> 88454b24
+    return decorator