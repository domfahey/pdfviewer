"""Common validation utilities for API endpoints."""

<<<<<<< HEAD
from collections.abc import Generator
from contextlib import contextmanager
from typing import Any
=======
from contextlib import contextmanager
from typing import Any, Callable, TypeVar
>>>>>>> 2c837399

from fastapi import HTTPException

from .api_logging import APILogger

# Public API
__all__ = [
    "validate_file_id",
    "validate_required_string",
    "api_endpoint_handler",
    "handle_api_errors",
]

T = TypeVar("T")


def validate_file_id(file_id: str) -> str:
    """Validate that a file ID is not empty.
    
    Args:
        file_id: The file ID to validate
        
    Returns:
        str: The validated file ID (stripped)
        
    Raises:
        HTTPException: If file ID is empty or only whitespace
    """
    if not file_id or not file_id.strip():
        raise HTTPException(status_code=400, detail="File ID is required")
    
    return file_id.strip()


def validate_required_string(
    value: str | None,
    field_name: str,
) -> str:
    """Validate that a required string field is not empty.
    
    Args:
        value: The value to validate
        field_name: Name of the field (for error messages)
        
    Returns:
        str: The validated value (stripped)
        
    Raises:
        HTTPException: If value is None, empty or only whitespace
    """
    if not value or not value.strip():
        error_msg = f"{field_name} is required"
        raise HTTPException(status_code=400, detail=error_msg)
    
    return value.strip()


@contextmanager
def handle_api_errors(operation: str, status_code: int = 500):
    """Context manager for consistent error handling in API endpoints.
    
    This eliminates duplicated try/except blocks by providing a standard
    pattern for catching and re-raising exceptions with appropriate messages.
    
    Args:
        operation: Description of the operation (e.g., "retrieve file", "delete file")
        status_code: HTTP status code to use for non-HTTP exceptions (default: 500)
        
    Yields:
        None
        
    Raises:
        HTTPException: Original HTTPException or new one for generic exceptions
        
    Example:
        >>> with handle_api_errors("retrieve file"):
        ...     file_path = pdf_service.get_pdf_path(file_id)
        ...     return FileResponse(path=str(file_path))
    """
    try:
        yield
    except HTTPException:
        # Re-raise HTTPExceptions as-is
        raise
    except Exception as error:
        # Wrap generic exceptions in HTTPException
        raise HTTPException(
            status_code=status_code,
            detail=f"Failed to {operation}: {str(error)}"
        )


@contextmanager
def api_endpoint_handler(
    operation: str,
    file_id: str | None = None,
    default_error_message: str = "Operation failed",
) -> Generator[APILogger, None, None]:
    """Context manager for common API endpoint workflow.
    
    Handles the standard pattern of:
    1. Request logging
    2. Validation (with file_id if provided)
    3. Processing
    4. Error handling
    
    Args:
        operation: Name of the API operation (e.g., "pdf_retrieve")
        file_id: Optional file ID to validate
        default_error_message: Default error message for non-HTTP exceptions
        
    Yields:
        APILogger: Configured logger for the operation
        
    Example:
        >>> with api_endpoint_handler("pdf_retrieve", file_id=file_id) as logger:
        ...     file_path = pdf_service.get_pdf_path(file_id)
        ...     logger.log_processing_success(file_id=file_id, file_path=str(file_path))
        ...     return FileResponse(path=str(file_path))
    """
    api_logger = APILogger(operation)
    
    # Build context for logging
    context: dict[str, Any] = {}
    if file_id:
        context["file_id"] = file_id
    
    # Log request received
    api_logger.log_request_received(**context)
    api_logger.log_validation_start()
    
    # Validate file_id if provided
    if file_id:
        validate_file_id(file_id)
        api_logger.log_validation_success(**context)
    
    api_logger.log_processing_start(**context)
    
    try:
        yield api_logger
    except HTTPException as http_error:
        api_logger.log_processing_error(
            http_error,
            status_code=http_error.status_code,
            **context
        )
        raise
    except Exception as error:
        api_logger.log_processing_error(error, **context)
        raise HTTPException(
            status_code=500,
            detail=f"{default_error_message}: {str(error)}"
        )<|MERGE_RESOLUTION|>--- conflicted
+++ resolved
@@ -1,13 +1,8 @@
 """Common validation utilities for API endpoints."""
 
-<<<<<<< HEAD
 from collections.abc import Generator
 from contextlib import contextmanager
 from typing import Any
-=======
-from contextlib import contextmanager
-from typing import Any, Callable, TypeVar
->>>>>>> 2c837399
 
 from fastapi import HTTPException
 
