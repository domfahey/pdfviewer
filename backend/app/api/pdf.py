"""PDF file operations API endpoints.

This module provides endpoints for retrieving, viewing, and managing PDF files.
"""

from fastapi import APIRouter, Depends, HTTPException
from fastapi.responses import FileResponse

from ..dependencies import get_pdf_service, init_pdf_service
from ..models.pdf import PDFMetadata
from ..services.pdf_service import PDFService
from ..utils.api_logging import APILogger, log_api_call
from ..utils.validation import validate_file_id

router = APIRouter()

<<<<<<< HEAD
# Re-export init function for backward compatibility
__all__ = ["router", "init_pdf_service"]
=======
# Global service instance variable
_pdf_service = None


def init_pdf_service(service: PDFService) -> None:
    """Initialize the global PDF service instance.

    Args:
        service: The PDFService instance to use for all operations.

    """
    global _pdf_service
    _pdf_service = service


def get_pdf_service() -> PDFService:
    """Get the PDF service instance for dependency injection.

    Returns:
        PDFService: The initialized PDF service instance or a new instance as fallback.

    """
    if _pdf_service is None:
        # Fallback to creating new instance if not initialized
        return PDFService()
    return _pdf_service
>>>>>>> e086810c


@router.get("/pdf/{file_id}", response_class=FileResponse)
@log_api_call("pdf_retrieve", log_params=True, log_response=False, log_timing=True)
async def get_pdf_file(
    file_id: str, pdf_service: PDFService = Depends(get_pdf_service)
) -> FileResponse:
    """Retrieve a PDF file by its ID.

    - **file_id**: Unique identifier of the PDF file

    Returns the PDF file for viewing.
    """
    api_logger = APILogger("pdf_retrieve")

    api_logger.log_request_received(file_id=file_id)
    api_logger.log_validation_start()

    # Validate file_id using shared utility
    validate_file_id(file_id, api_logger)

    api_logger.log_validation_success(file_id=file_id)
    api_logger.log_processing_start(file_id=file_id)

    try:
        file_path = pdf_service.get_pdf_path(file_id)

        api_logger.log_processing_success(
            file_id=file_id, file_path=str(file_path), file_exists=file_path.exists()
        )

        response = FileResponse(
            path=str(file_path), media_type="application/pdf", filename=f"{file_id}.pdf"
        )

        api_logger.log_response_prepared(
            file_id=file_id, response_type="FileResponse", media_type="application/pdf"
        )

        return response

    except HTTPException as http_error:
        api_logger.log_processing_error(http_error, file_id=file_id, status_code=http_error.status_code)
        raise
    except Exception as error:
        api_logger.log_processing_error(error, file_id=file_id)
        raise HTTPException(
            status_code=500, detail=f"Failed to retrieve file: {str(error)}"
        )


@router.get("/metadata/{file_id}", response_model=PDFMetadata)
@log_api_call("pdf_metadata", log_params=True, log_response=True, log_timing=True)
async def get_pdf_metadata(
    file_id: str, pdf_service: PDFService = Depends(get_pdf_service)
) -> PDFMetadata:
    """Get metadata for a PDF file.

    - **file_id**: Unique identifier of the PDF file

    Returns PDF metadata including page count, file size, and document properties.
    """
    api_logger = APILogger("pdf_metadata")

    api_logger.log_request_received(file_id=file_id)
    api_logger.log_validation_start()

    # Validate file_id using shared utility
    validate_file_id(file_id, api_logger)

    api_logger.log_validation_success(file_id=file_id)
    api_logger.log_processing_start(file_id=file_id)

    try:
        metadata = pdf_service.get_pdf_metadata(file_id)

        api_logger.log_processing_success(
            file_id=file_id,
            page_count=metadata.page_count,
            file_size=metadata.file_size,
            has_metadata=True,
        )

        api_logger.log_response_prepared(
            file_id=file_id,
            response_type="PDFMetadata",
            page_count=metadata.page_count,
            file_size=metadata.file_size,
        )

        return metadata

    except HTTPException as http_error:
        api_logger.log_processing_error(http_error, file_id=file_id, status_code=http_error.status_code)
        raise
    except Exception as error:
        api_logger.log_processing_error(error, file_id=file_id)
        raise HTTPException(
            status_code=500, detail=f"Failed to retrieve metadata: {str(error)}"
        )


@router.delete("/pdf/{file_id}")
@log_api_call("pdf_delete", log_params=True, log_response=True, log_timing=True)
async def delete_pdf_file(
    file_id: str, pdf_service: PDFService = Depends(get_pdf_service)
) -> dict[str, str]:
    """Delete a PDF file.

    - **file_id**: Unique identifier of the PDF file

    Returns confirmation of deletion.
    """
    api_logger = APILogger("pdf_delete")

    api_logger.log_request_received(file_id=file_id)
    api_logger.log_validation_start()

    # Validate file_id using shared utility
    validate_file_id(file_id, api_logger)

    api_logger.log_validation_success(file_id=file_id)
    api_logger.log_processing_start(file_id=file_id, operation="file_deletion")

    try:
        success = pdf_service.delete_pdf(file_id)

        if success:
            api_logger.log_processing_success(file_id=file_id, deletion_successful=True)

            response = {"message": f"File {file_id} deleted successfully"}

            api_logger.log_response_prepared(
                file_id=file_id, response_type="dict", operation_result="success"
            )

            return response
        else:
            api_logger.log_processing_error(
                Exception("Delete operation returned False"),
                file_id=file_id,
                deletion_successful=False,
            )
            raise HTTPException(status_code=500, detail="Failed to delete file")

    except HTTPException as http_error:
        api_logger.log_processing_error(http_error, file_id=file_id, status_code=http_error.status_code)
        raise
    except Exception as error:
        api_logger.log_processing_error(error, file_id=file_id)
        raise HTTPException(status_code=500, detail=f"Failed to delete file: {str(error)}")<|MERGE_RESOLUTION|>--- conflicted
+++ resolved
@@ -14,37 +14,8 @@
 
 router = APIRouter()
 
-<<<<<<< HEAD
 # Re-export init function for backward compatibility
 __all__ = ["router", "init_pdf_service"]
-=======
-# Global service instance variable
-_pdf_service = None
-
-
-def init_pdf_service(service: PDFService) -> None:
-    """Initialize the global PDF service instance.
-
-    Args:
-        service: The PDFService instance to use for all operations.
-
-    """
-    global _pdf_service
-    _pdf_service = service
-
-
-def get_pdf_service() -> PDFService:
-    """Get the PDF service instance for dependency injection.
-
-    Returns:
-        PDFService: The initialized PDF service instance or a new instance as fallback.
-
-    """
-    if _pdf_service is None:
-        # Fallback to creating new instance if not initialized
-        return PDFService()
-    return _pdf_service
->>>>>>> e086810c
 
 
 @router.get("/pdf/{file_id}", response_class=FileResponse)
