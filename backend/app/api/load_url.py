"""API endpoint for loading PDFs from URLs."""

import asyncio
import re
from typing import Annotated

import httpx
from fastapi import APIRouter, Depends, HTTPException
from pydantic import BaseModel, Field, HttpUrl

<<<<<<< HEAD
# Regular expression pattern to extract filename from Content-Disposition header
FILENAME_PATTERN = re.compile(r'filename="?([^"]+)"?')

from ..dependencies import get_pdf_service, init_pdf_service
=======
from ..dependencies import get_pdf_service
>>>>>>> 14012ab6
from ..models.pdf import PDFUploadResponse
from ..services.pdf_service import PDFService
from ..utils.api_logging import log_api_call

router = APIRouter()


class LoadPDFRequest(BaseModel):
    """Request model for loading PDF from URL."""

    url: Annotated[HttpUrl, Field(description="URL of the PDF to load")]

    model_config = {
        "json_schema_extra": {"example": {"url": "https://example.com/sample.pdf"}}
    }


@router.post("/load-url", response_model=PDFUploadResponse)
@log_api_call("pdf_load_url", log_params=True, log_response=True, log_timing=True)
async def load_pdf_from_url(
    request: LoadPDFRequest,
    pdf_service: PDFService = Depends(get_pdf_service),
) -> PDFUploadResponse:
    """Load a PDF file from a URL for viewing.

    - **url**: URL of the PDF to load

    Returns file ID and metadata for the loaded PDF.
    """
    try:
        # Download the PDF from the URL with retries
        timeout = httpx.Timeout(60.0, connect=10.0)
        limits = httpx.Limits(max_keepalive_connections=5, max_connections=10)

        async with httpx.AsyncClient(
            timeout=timeout, limits=limits, follow_redirects=True
        ) as client:
            # Add retry logic for transient failures
            max_retries = 3
            response = None

            for attempt in range(max_retries):
                try:
                    response = await client.get(str(request.url))
                    response.raise_for_status()
                    break

                except (httpx.TimeoutException, httpx.NetworkError) as network_error:
<<<<<<< HEAD
=======
                    last_error = network_error

>>>>>>> 14012ab6
                    if attempt < max_retries - 1:
                        # Exponential backoff
                        await asyncio.sleep(2**attempt)
                        continue
                    raise HTTPException(
                        status_code=504,
                        detail=f"Timeout downloading PDF after {max_retries} attempts: {str(network_error)}",
                    )

            if response is None:
                raise HTTPException(
                    status_code=502,
                    detail="Failed to download PDF after all retries",
                )

            # Check content type
            content_type = response.headers.get("content-type", "")
            if not content_type.startswith("application/pdf"):
                raise HTTPException(
                    status_code=400,
                    detail=f"URL does not point to a PDF file (content-type: {content_type})",
                )

            # Get filename from URL or content-disposition
            filename = "downloaded.pdf"
            if "content-disposition" in response.headers:
                matches = FILENAME_PATTERN.findall(
                    response.headers["content-disposition"]
                )
                if matches:
                    filename = matches[0]
            else:
                # Extract from URL
                url_parts = str(request.url).split("/")
                if url_parts[-1].endswith(".pdf"):
                    filename = url_parts[-1]

            # Create a temporary file-like object
            import io

            from fastapi import UploadFile

            # Create UploadFile from downloaded content
            file = UploadFile(
                filename=filename,
                file=io.BytesIO(response.content),
            )

            # Use the existing PDF service to process the file
            upload_response = await pdf_service.upload_pdf(file)

            return upload_response

    except httpx.HTTPStatusError as http_status_error:
        raise HTTPException(
            status_code=502,
            detail=f"Failed to download PDF from URL: {http_status_error.response.status_code}",
        )
    except httpx.RequestError as request_error:
        raise HTTPException(
            status_code=502, detail=f"Failed to connect to URL: {str(request_error)}"
        )
    except Exception as error:
        raise HTTPException(
            status_code=500, detail=f"Failed to load PDF from URL: {str(error)}"
        )<|MERGE_RESOLUTION|>--- conflicted
+++ resolved
@@ -8,14 +8,10 @@
 from fastapi import APIRouter, Depends, HTTPException
 from pydantic import BaseModel, Field, HttpUrl
 
-<<<<<<< HEAD
 # Regular expression pattern to extract filename from Content-Disposition header
 FILENAME_PATTERN = re.compile(r'filename="?([^"]+)"?')
 
 from ..dependencies import get_pdf_service, init_pdf_service
-=======
-from ..dependencies import get_pdf_service
->>>>>>> 14012ab6
 from ..models.pdf import PDFUploadResponse
 from ..services.pdf_service import PDFService
 from ..utils.api_logging import log_api_call
@@ -64,11 +60,6 @@
                     break
 
                 except (httpx.TimeoutException, httpx.NetworkError) as network_error:
-<<<<<<< HEAD
-=======
-                    last_error = network_error
-
->>>>>>> 14012ab6
                     if attempt < max_retries - 1:
                         # Exponential backoff
                         await asyncio.sleep(2**attempt)
