import { useState, useCallback, useRef, useEffect } from 'react';
import type { PDFDocumentProxy } from 'pdfjs-dist';
import { devError } from '../utils/devLogger';

// Search debounce delay in milliseconds to avoid excessive processing
const SEARCH_DEBOUNCE_DELAY_MS = 300;

interface SearchMatch {
  pageIndex: number;
  matchIndex: number;
  text: string;
}

interface SearchState {
  query: string;
  matches: SearchMatch[];
  currentMatchIndex: number;
  isSearching: boolean;
}

/**
 * Custom hook for full-text PDF search functionality.
 * Provides search across all pages with match navigation and highlighting.
 *
 * @param document - The loaded PDF document to search, or null if not loaded
 * @returns Object containing search state and control functions
 */
export const usePDFSearch = (document: PDFDocumentProxy | null) => {
  const [searchState, setSearchState] = useState<SearchState>({
    query: '',
    matches: [],
    currentMatchIndex: -1,
    isSearching: false,
  });

  const searchAbortController = useRef<AbortController | null>(null);
  const debounceTimer = useRef<NodeJS.Timeout | null>(null);
  
  // Cache extracted text content per page to avoid re-extraction
  const pageTextCache = useRef<Map<number, string>>(new Map());
  
  // Cache search results for queries
  const searchResultsCache = useRef<Map<string, SearchMatch[]>>(new Map());

  const performSearch = useCallback(
    async (query: string) => {
      if (!document || !query.trim()) {
        setSearchState({
          query: '',
          matches: [],
          currentMatchIndex: -1,
          isSearching: false,
        });
        return;
      }

      // Check if we have cached results for this query
      const normalizedQuery = query.toLowerCase();
      const cachedResults = searchResultsCache.current.get(normalizedQuery);
      if (cachedResults) {
        setSearchState({
          query,
          matches: cachedResults,
          currentMatchIndex: cachedResults.length > 0 ? 0 : -1,
          isSearching: false,
        });
        return;
      }

      // Cancel any ongoing search
      if (searchAbortController.current) {
        searchAbortController.current.abort();
      }

      searchAbortController.current = new AbortController();
      const { signal } = searchAbortController.current;

      setSearchState(prev => ({
        ...prev,
        query,
        isSearching: true,
        matches: [],
        currentMatchIndex: -1,
      }));

      const matches: SearchMatch[] = [];

      try {
        for (let pageNumber = 1; pageNumber <= document.numPages; pageNumber++) {
          if (signal.aborted) break;

<<<<<<< HEAD
          const page = await document.getPage(pageNumber);
          const textContent = await page.getTextContent();

          // Pre-allocate array for better performance
          const extractedTextItems: string[] = new Array(textContent.items.length);
          
          for (let i = 0; i < textContent.items.length; i++) {
            const item = textContent.items[i];
            if ('str' in item) {
              extractedTextItems[i] = item.str;
=======
          // Check if we have cached text for this page
          let pageText = pageTextCache.current.get(pageNumber);
          
          if (!pageText) {
            const page = await document.getPage(pageNumber);
            const textContent = await page.getTextContent();

            // Build array efficiently - only include items with text
            const text_items: string[] = [];
            
            for (let i = 0; i < textContent.items.length; i++) {
              const item = textContent.items[i];
              if ('str' in item) {
                text_items.push(item.str);
              }
>>>>>>> 2ec7abc0
            }

            // Join once instead of concatenating in loop
            pageText = text_items.join(' ');
            
            // Cache the extracted text
            pageTextCache.current.set(pageNumber, pageText);
          }

<<<<<<< HEAD
          // Join once instead of concatenating in loop
          const pageText = extractedTextItems.join(' ');
=======
>>>>>>> 2ec7abc0
          const normalizedPageText = pageText.toLowerCase();
          
          // Find all matches in this page
          let currentMatchPosition = 0;
          while ((currentMatchPosition = normalizedPageText.indexOf(normalizedQuery, currentMatchPosition)) !== -1) {
            matches.push({
              pageIndex: pageNumber - 1,
              matchIndex: matches.length,
              text: pageText.substring(currentMatchPosition, currentMatchPosition + query.length),
            });
            currentMatchPosition += normalizedQuery.length;
          }
        }

        if (!signal.aborted) {
          // Cache the search results
          searchResultsCache.current.set(normalizedQuery, matches);
          
          setSearchState({
            query,
            matches,
            currentMatchIndex: matches.length > 0 ? 0 : -1,
            isSearching: false,
          });
        }
      } catch (error) {
        if (!signal.aborted) {
          devError('Error searching PDF:', error);
          setSearchState(prev => ({
            ...prev,
            isSearching: false,
          }));
        }
      }
    },
    [document]
  );

  const searchInDocument = useCallback(
    (query: string) => {
      // Clear existing debounce timer
      if (debounceTimer.current) {
        clearTimeout(debounceTimer.current);
      }

      // Debounce the search to avoid excessive processing
      debounceTimer.current = setTimeout(() => {
        performSearch(query);
      }, SEARCH_DEBOUNCE_DELAY_MS);
    },
    [performSearch]
  );

  const nextMatch = useCallback(() => {
    setSearchState(prev => ({
      ...prev,
      currentMatchIndex:
        prev.matches.length > 0 ? (prev.currentMatchIndex + 1) % prev.matches.length : -1,
    }));
  }, []);

  const previousMatch = useCallback(() => {
    setSearchState(prev => ({
      ...prev,
      currentMatchIndex:
        prev.matches.length > 0
          ? prev.currentMatchIndex <= 0
            ? prev.matches.length - 1
            : prev.currentMatchIndex - 1
          : -1,
    }));
  }, []);

  const clearSearch = useCallback(() => {
    // Clear debounce timer
    if (debounceTimer.current) {
      clearTimeout(debounceTimer.current);
    }
    
    if (searchAbortController.current) {
      searchAbortController.current.abort();
    }
    
    // Clear search results cache (but keep page text cache)
    searchResultsCache.current.clear();
    
    setSearchState({
      query: '',
      matches: [],
      currentMatchIndex: -1,
      isSearching: false,
    });
  }, []);

  // Clear all caches when document changes
  const clearAllCaches = useCallback(() => {
    pageTextCache.current.clear();
    searchResultsCache.current.clear();
  }, []);

  const getCurrentMatch = useCallback(() => {
    const { matches, currentMatchIndex } = searchState;
    if (currentMatchIndex >= 0 && currentMatchIndex < matches.length) {
      return matches[currentMatchIndex];
    }
    return null;
  }, [searchState]);

  // Effect to clear caches when document changes
  // eslint-disable-next-line react-hooks/rules-of-hooks
  useEffect(() => {
    clearAllCaches();
  }, [document, clearAllCaches]);

  return {
    searchQuery: searchState.query,
    searchMatches: searchState.matches,
    currentMatchIndex: searchState.currentMatchIndex,
    isSearching: searchState.isSearching,
    totalMatches: searchState.matches.length,
    search: searchInDocument,
    nextMatch,
    previousMatch,
    clearSearch,
    getCurrentMatch,
  };
};<|MERGE_RESOLUTION|>--- conflicted
+++ resolved
@@ -89,7 +89,6 @@
         for (let pageNumber = 1; pageNumber <= document.numPages; pageNumber++) {
           if (signal.aborted) break;
 
-<<<<<<< HEAD
           const page = await document.getPage(pageNumber);
           const textContent = await page.getTextContent();
 
@@ -100,23 +99,6 @@
             const item = textContent.items[i];
             if ('str' in item) {
               extractedTextItems[i] = item.str;
-=======
-          // Check if we have cached text for this page
-          let pageText = pageTextCache.current.get(pageNumber);
-          
-          if (!pageText) {
-            const page = await document.getPage(pageNumber);
-            const textContent = await page.getTextContent();
-
-            // Build array efficiently - only include items with text
-            const text_items: string[] = [];
-            
-            for (let i = 0; i < textContent.items.length; i++) {
-              const item = textContent.items[i];
-              if ('str' in item) {
-                text_items.push(item.str);
-              }
->>>>>>> 2ec7abc0
             }
 
             // Join once instead of concatenating in loop
@@ -126,11 +108,8 @@
             pageTextCache.current.set(pageNumber, pageText);
           }
 
-<<<<<<< HEAD
           // Join once instead of concatenating in loop
           const pageText = extractedTextItems.join(' ');
-=======
->>>>>>> 2ec7abc0
           const normalizedPageText = pageText.toLowerCase();
           
           // Find all matches in this page
