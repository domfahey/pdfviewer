import { useState, useCallback, useRef } from 'react';
import type { PDFDocumentProxy } from 'pdfjs-dist';

interface SearchMatch {
  pageIndex: number;
  matchIndex: number;
  text: string;
}

interface SearchState {
  query: string;
  matches: SearchMatch[];
  currentMatchIndex: number;
  isSearching: boolean;
}

<<<<<<< HEAD
/**
 * Custom hook for full-text PDF search functionality.
 * Provides search across all pages with match navigation and highlighting.
 *
 * @param document - The loaded PDF document to search, or null if not loaded
 * @returns Object containing search state and control functions
 */
=======
// Debounce delay for search operations (ms)
const SEARCH_DEBOUNCE_DELAY = 300;

>>>>>>> 440cd0dc
export const usePDFSearch = (document: PDFDocumentProxy | null) => {
  const [searchState, setSearchState] = useState<SearchState>({
    query: '',
    matches: [],
    currentMatchIndex: -1,
    isSearching: false,
  });

  const searchAbortController = useRef<AbortController | null>(null);
  const debounceTimer = useRef<NodeJS.Timeout | null>(null);

  const performSearch = useCallback(
    async (query: string) => {
      if (!document || !query.trim()) {
        setSearchState({
          query: '',
          matches: [],
          currentMatchIndex: -1,
          isSearching: false,
        });
        return;
      }

      // Cancel any ongoing search
      if (searchAbortController.current) {
        searchAbortController.current.abort();
      }

      searchAbortController.current = new AbortController();
      const { signal } = searchAbortController.current;

      setSearchState(prev => ({
        ...prev,
        query,
        isSearching: true,
        matches: [],
        currentMatchIndex: -1,
      }));

      const matches: SearchMatch[] = [];
      const normalizedQuery = query.toLowerCase();

      try {
        for (let pageNum = 1; pageNum <= document.numPages; pageNum++) {

        const normalizedQuery = query.toLowerCase();


          if (signal.aborted) break;

          const page = await document.getPage(pageNumber);
          const textContent = await page.getTextContent();

          // Pre-allocate array for better performance
          const textParts: string[] = new Array(textContent.items.length);
          
          for (let i = 0; i < textContent.items.length; i++) {
            const item = textContent.items[i];
            if ('str' in item) {
              textParts[i] = item.str;
            }
          }

          // Join once instead of concatenating in loop
          const pageText = textParts.join(' ');
          const normalizedPageText = pageText.toLowerCase();
          
          // Find all matches in this page
          let searchIndex = 0;
          while ((searchIndex = normalizedPageText.indexOf(normalizedQuery, searchIndex)) !== -1) {
            matches.push({
              pageIndex: pageNum - 1,
              matchIndex: matches.length,
              text: pageText.substring(currentSearchPosition, currentSearchPosition + query.length),
            });
            currentSearchPosition += normalizedQuery.length;
          }
        }

        if (!signal.aborted) {
          setSearchState({
            query,
            matches,
            currentMatchIndex: matches.length > 0 ? 0 : -1,
            isSearching: false,
          });
        }
      } catch (error) {
        if (!signal.aborted) {
          console.error('Error searching PDF:', error);
          setSearchState(prev => ({
            ...prev,
            isSearching: false,
          }));
        }
      }
    },
    [document]
  );

  const searchInDocument = useCallback(
    (query: string) => {
      // Clear existing debounce timer
      if (debounceTimer.current) {
        clearTimeout(debounceTimer.current);
      }

      // Debounce the search to avoid excessive processing
      debounceTimer.current = setTimeout(() => {
        performSearch(query);
      }, SEARCH_DEBOUNCE_DELAY);
    },
    [performSearch]
  );

  const nextMatch = useCallback(() => {
    setSearchState(prev => ({
      ...prev,
      currentMatchIndex:
        prev.matches.length > 0 ? (prev.currentMatchIndex + 1) % prev.matches.length : -1,
    }));
  }, []);

  const previousMatch = useCallback(() => {
    setSearchState(prev => ({
      ...prev,
      currentMatchIndex:
        prev.matches.length > 0
          ? prev.currentMatchIndex <= 0
            ? prev.matches.length - 1
            : prev.currentMatchIndex - 1
          : -1,
    }));
  }, []);

  const clearSearch = useCallback(() => {
    // Clear debounce timer
    if (debounceTimer.current) {
      clearTimeout(debounceTimer.current);
    }
    
    if (searchAbortController.current) {
      searchAbortController.current.abort();
    }
    setSearchState({
      query: '',
      matches: [],
      currentMatchIndex: -1,
      isSearching: false,
    });
  }, []);

  const getCurrentMatch = useCallback(() => {
    const { matches, currentMatchIndex } = searchState;
    if (currentMatchIndex >= 0 && currentMatchIndex < matches.length) {
      return matches[currentMatchIndex];
    }
    return null;
  }, [searchState]);

  return {
    searchQuery: searchState.query,
    searchMatches: searchState.matches,
    currentMatchIndex: searchState.currentMatchIndex,
    isSearching: searchState.isSearching,
    totalMatches: searchState.matches.length,
    search: searchInDocument,
    nextMatch,
    previousMatch,
    clearSearch,
    getCurrentMatch,
  };
};<|MERGE_RESOLUTION|>--- conflicted
+++ resolved
@@ -14,7 +14,6 @@
   isSearching: boolean;
 }
 
-<<<<<<< HEAD
 /**
  * Custom hook for full-text PDF search functionality.
  * Provides search across all pages with match navigation and highlighting.
@@ -22,11 +21,6 @@
  * @param document - The loaded PDF document to search, or null if not loaded
  * @returns Object containing search state and control functions
  */
-=======
-// Debounce delay for search operations (ms)
-const SEARCH_DEBOUNCE_DELAY = 300;
-
->>>>>>> 440cd0dc
 export const usePDFSearch = (document: PDFDocumentProxy | null) => {
   const [searchState, setSearchState] = useState<SearchState>({
     query: '',
