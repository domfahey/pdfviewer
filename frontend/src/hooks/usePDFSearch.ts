--- conflicted
+++ resolved
@@ -60,13 +60,11 @@
       const normalizedQuery = query.toLowerCase();
 
       try {
-<<<<<<< HEAD
         for (let pageNum = 1; pageNum <= document.numPages; pageNum++) {
-=======
+
         const normalizedQuery = query.toLowerCase();
 
-        for (let pageNumber = 1; pageNumber <= document.numPages; pageNumber++) {
->>>>>>> 5a27061c
+
           if (signal.aborted) break;
 
           const page = await document.getPage(pageNumber);
@@ -85,20 +83,12 @@
           // Join once instead of concatenating in loop
           const pageText = textParts.join(' ');
           const normalizedPageText = pageText.toLowerCase();
-<<<<<<< HEAD
           
           // Find all matches in this page
           let searchIndex = 0;
           while ((searchIndex = normalizedPageText.indexOf(normalizedQuery, searchIndex)) !== -1) {
             matches.push({
               pageIndex: pageNum - 1,
-=======
-          let currentSearchPosition = 0;
-
-          while ((currentSearchPosition = normalizedPageText.indexOf(normalizedQuery, currentSearchPosition)) !== -1) {
-            matches.push({
-              pageIndex: pageNumber - 1, // Convert to 0-based index
->>>>>>> 5a27061c
               matchIndex: matches.length,
               text: pageText.substring(currentSearchPosition, currentSearchPosition + query.length),
             });
