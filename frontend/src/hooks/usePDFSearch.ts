--- conflicted
+++ resolved
@@ -70,11 +70,7 @@
       const normalizedQuery = query.toLowerCase();
 
       try {
-<<<<<<< HEAD
         for (let pageNumber = 1; pageNumber <= document.numPages; pageNumber++) {
-=======
-        for (let pageNum = 1; pageNum <= document.numPages; pageNum++) {
->>>>>>> 14012ab6
           if (signal.aborted) break;
 
           const page = await document.getPage(pageNum);
@@ -100,15 +96,9 @@
             matches.push({
               pageIndex: pageNumber - 1,
               matchIndex: matches.length,
-<<<<<<< HEAD
               text: pageText.substring(matchStartIndex, matchStartIndex + query.length),
             });
             matchStartIndex += normalizedQuery.length;
-=======
-              text: pageText.substring(searchIndex, searchIndex + query.length),
-            });
-            searchIndex += normalizedQuery.length;
->>>>>>> 14012ab6
           }
         }
 
