--- conflicted
+++ resolved
@@ -12,19 +12,11 @@
 
 ## Tech Stack
 
-<<<<<<< HEAD
-**Frontend:** React 19.1, TypeScript, Material UI v7, PDF.js 5.3+  
-**Backend:** FastAPI, Python 3.11+ (running 3.12.3), Pydantic v2  
-**Code Quality:** Modern Python syntax (X | Y unions, datetime.UTC), optimized React patterns
-
-## Key Requirements
-=======
 **Frontend**
 - React 19.1 + TypeScript
 - Material UI v7
 - PDF.js
 - Vite
->>>>>>> 2e9d9886
 
 **Backend**
 - FastAPI (Python 3.11+)
@@ -83,7 +75,6 @@
 
 **Branch:** Always use `main` as the primary branch (GitHub default).
 
-<<<<<<< HEAD
 **Branch Management:**
 - **Primary Branch**: `main` (NOT `master`) - GitHub default branch
 - Use only `main` as primary branch
@@ -91,14 +82,6 @@
 - Delete merged feature branches immediately
 - Keep branch lists clean and minimal
 - Use short-lived feature branches (days/weeks, not months)
-=======
-**Standard workflow:**
-1. Create feature branch from `main`: `git checkout -b feature/description`
-2. Develop and test locally
-3. Commit with clear messages
-4. Push and create PR to `main`
-5. Delete branch after merge
->>>>>>> 2e9d9886
 
 **Branch hygiene:**
 - Keep branches short-lived (days/weeks, not months)
