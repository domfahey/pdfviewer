"""
Comprehensive tests for Load URL API endpoint to increase coverage.

This module focuses on edge cases, error scenarios, validation logic,
and network-related error handling for the load_pdf_from_url endpoint.
"""

import uuid
from unittest.mock import AsyncMock, Mock, patch

import httpx
import pytest
from fastapi.testclient import TestClient

<<<<<<< HEAD
from backend.app.dependencies import get_pdf_service, init_pdf_service
from backend.app.api.load_url import LoadPDFRequest
from backend.app.services.pdf_service import PDFService
=======
from backend.app.api.load_url import LoadPDFRequest, get_pdf_service, init_pdf_service
>>>>>>> e086810c
from backend.app.models.pdf import PDFUploadResponse
from backend.app.services.pdf_service import PDFService


@pytest.fixture(autouse=True)
def reset_load_url_service_state():
    """Reset PDF service global state before each test."""
    from backend.app.dependencies import reset_pdf_service

    reset_pdf_service()

    yield

    reset_pdf_service()


@pytest.fixture
def shared_pdf_service():
    """Provide a shared PDF service instance for tests that need persistence."""
<<<<<<< HEAD
    from backend.app.services.pdf_service import PDFService
    from backend.app.dependencies import init_pdf_service
=======
    from backend.app.api.load_url import init_pdf_service
    from backend.app.services.pdf_service import PDFService
>>>>>>> e086810c

    service = PDFService(upload_dir="uploads")
    init_pdf_service(service)
    return service


@pytest.fixture
def valid_file_id():
    """Provide a valid UUID for testing."""
    return str(uuid.uuid4())


def create_mock_response(headers, content, status_code=200):
    """Helper to create properly configured mock response objects."""
    mock_response = Mock()
    mock_response.headers = headers
    mock_response.content = content
    mock_response.status_code = status_code
    mock_response.raise_for_status = Mock()
    return mock_response


class TestPDFServiceDependency:
    """Test PDF service dependency injection and fallback logic."""

    def test_get_pdf_service_with_initialized_service(self):
        """Test that get_pdf_service returns initialized service."""
        mock_service = Mock(spec=PDFService)
        init_pdf_service(mock_service)

        result = get_pdf_service()
        assert result is mock_service

    def test_get_pdf_service_fallback_when_not_initialized(self):
        """Test fallback to new instance when service not initialized."""
        from backend.app.api import load_url

        load_url._pdf_service = None

        # The actual code imports PDFService inside the function, so we need to patch differently
        with patch(
            "backend.app.services.pdf_service.PDFService"
        ) as mock_pdf_service_class:
            mock_instance = Mock(spec=PDFService)
            mock_pdf_service_class.return_value = mock_instance

            result = get_pdf_service()

            # The function creates a new instance and returns the mock
            assert result is mock_instance


class TestLoadPDFRequestModel:
    """Test LoadPDFRequest Pydantic model validation."""

    def test_valid_http_url(self):
        """Test valid HTTP URL."""
        request = LoadPDFRequest(url="http://example.com/test.pdf")
        assert str(request.url) == "http://example.com/test.pdf"

    def test_valid_https_url(self):
        """Test valid HTTPS URL."""
        request = LoadPDFRequest(url="https://example.com/test.pdf")
        assert str(request.url) == "https://example.com/test.pdf"

    def test_invalid_url_format(self):
        """Test invalid URL format raises ValidationError."""
        from pydantic import ValidationError

        with pytest.raises(ValidationError):
            LoadPDFRequest(url="not-a-url")

    def test_invalid_url_scheme(self):
        """Test invalid URL scheme raises ValidationError."""
        from pydantic import ValidationError

        with pytest.raises(ValidationError):
            LoadPDFRequest(url="ftp://example.com/test.pdf")

    def test_empty_url(self):
        """Test empty URL raises ValidationError."""
        from pydantic import ValidationError

        with pytest.raises(ValidationError):
            LoadPDFRequest(url="")


class TestLoadPDFFromURLEndpoint:
    """Test /load-url endpoint edge cases and error scenarios."""

    def test_invalid_request_body_missing_url(self, client: TestClient):
        """Test POST with missing URL field."""
        response = client.post("/api/load-url", json={})
        assert response.status_code == 422
        data = response.json()
        assert "Field required" in str(data["detail"])

    def test_invalid_request_body_invalid_url_format(self, client: TestClient):
        """Test POST with invalid URL format."""
        response = client.post("/api/load-url", json={"url": "not-a-url"})
        assert response.status_code == 422
        data = response.json()
        assert "Input should be a valid URL" in str(data["detail"])

    def test_invalid_request_body_non_http_scheme(self, client: TestClient):
        """Test POST with non-HTTP URL scheme."""
        response = client.post(
            "/api/load-url", json={"url": "ftp://example.com/test.pdf"}
        )
        assert response.status_code == 422

    @patch("httpx.AsyncClient")
    def test_network_timeout_error(self, mock_client_class, client: TestClient):
        """Test network timeout during PDF download."""
        mock_client = AsyncMock()
        mock_client_class.return_value.__aenter__.return_value = mock_client
        mock_client.get.side_effect = httpx.TimeoutException("Request timeout")

        response = client.post(
            "/api/load-url", json={"url": "https://example.com/test.pdf"}
        )
        assert response.status_code == 504
        data = response.json()
        assert "Timeout downloading PDF" in data["detail"]

    @patch("httpx.AsyncClient")
    def test_network_error(self, mock_client_class, client: TestClient):
        """Test network error during PDF download."""
        mock_client = AsyncMock()
        mock_client_class.return_value.__aenter__.return_value = mock_client
        mock_client.get.side_effect = httpx.NetworkError("Network unreachable")

        response = client.post(
            "/api/load-url", json={"url": "https://example.com/test.pdf"}
        )
        assert response.status_code == 504
        data = response.json()
        assert "Timeout downloading PDF" in data["detail"]

    @patch("httpx.AsyncClient")
    def test_http_status_error(self, mock_client_class, client: TestClient):
        """Test HTTP status error (404, 500, etc.)."""
        mock_client = AsyncMock()
        mock_client_class.return_value.__aenter__.return_value = mock_client

        mock_response = Mock()
        mock_response.status_code = 404
        mock_client.get.side_effect = httpx.HTTPStatusError(
            "Not Found", request=Mock(), response=mock_response
        )

        response = client.post(
            "/api/load-url", json={"url": "https://example.com/test.pdf"}
        )
        assert response.status_code == 502
        data = response.json()
        assert "Failed to download PDF from URL: 404" in data["detail"]

    @patch("httpx.AsyncClient")
    def test_request_error(self, mock_client_class, client: TestClient):
        """Test general request error."""
        mock_client = AsyncMock()
        mock_client_class.return_value.__aenter__.return_value = mock_client
        mock_client.get.side_effect = httpx.RequestError("Connection failed")

        response = client.post(
            "/api/load-url", json={"url": "https://example.com/test.pdf"}
        )
        assert response.status_code == 502
        data = response.json()
        assert "Failed to connect to URL" in data["detail"]

    @patch("httpx.AsyncClient")
    def test_invalid_content_type(self, mock_client_class, client: TestClient):
        """Test invalid content type (not PDF)."""
        mock_client = AsyncMock()
        mock_client_class.return_value.__aenter__.return_value = mock_client

        mock_response = create_mock_response(
            headers={"content-type": "text/html"}, content=b"<html>Not a PDF</html>"
        )
        mock_client.get.return_value = mock_response

        response = client.post(
            "/api/load-url", json={"url": "https://example.com/test.html"}
        )
        assert response.status_code == 400
        data = response.json()
        assert "URL does not point to a PDF file" in data["detail"]
        assert "content-type: text/html" in data["detail"]

    @patch("httpx.AsyncClient")
    def test_missing_content_type_header(self, mock_client_class, client: TestClient):
        """Test missing content-type header."""
        mock_client = AsyncMock()
        mock_client_class.return_value.__aenter__.return_value = mock_client

        mock_response = create_mock_response(
            headers={},  # No content-type header
            content=b"%PDF-1.4 fake pdf content",
        )
        mock_client.get.return_value = mock_response

        response = client.post(
            "/api/load-url", json={"url": "https://example.com/test.pdf"}
        )
        assert response.status_code == 400
        data = response.json()
        assert "URL does not point to a PDF file" in data["detail"]

    @patch("httpx.AsyncClient")
    def test_retry_logic_eventually_succeeds(
        self, mock_client_class, client: TestClient, sample_pdf_content: bytes
    ):
        """Test retry logic with eventual success."""
        mock_client = AsyncMock()
        mock_client_class.return_value.__aenter__.return_value = mock_client

        # First two calls fail, third succeeds
        mock_response = AsyncMock()
        mock_response.headers = {"content-type": "application/pdf"}
        mock_response.content = sample_pdf_content
        mock_response.raise_for_status = Mock()

        mock_client.get.side_effect = [
            httpx.TimeoutException("First timeout"),
            httpx.NetworkError("Second failure"),
            mock_response,
        ]

        with patch("asyncio.sleep") as mock_sleep:
            with patch(
                "backend.app.services.pdf_service.PDFService.upload_pdf"
            ) as mock_upload:
                mock_upload.return_value = PDFUploadResponse(
                    file_id=str(uuid.uuid4()),
                    filename="downloaded.pdf",
                    file_size=len(sample_pdf_content),
                    mime_type="application/pdf",
                )

                response = client.post(
                    "/api/load-url", json={"url": "https://example.com/test.pdf"}
                )

        assert response.status_code == 200
        # Verify exponential backoff was used (sleep called twice)
        assert mock_sleep.call_count == 2

    @patch("httpx.AsyncClient")
    def test_retry_logic_all_attempts_fail(self, mock_client_class, client: TestClient):
        """Test retry logic when all attempts fail."""
        mock_client = AsyncMock()
        mock_client_class.return_value.__aenter__.return_value = mock_client

        # All attempts fail
        mock_client.get.side_effect = [
            httpx.TimeoutException("First timeout"),
            httpx.TimeoutException("Second timeout"),
            httpx.TimeoutException("Third timeout"),
        ]

        with patch("asyncio.sleep"):
            response = client.post(
                "/api/load-url", json={"url": "https://example.com/test.pdf"}
            )

        assert response.status_code == 504
        data = response.json()
        assert "Timeout downloading PDF after 3 attempts" in data["detail"]

    @patch("httpx.AsyncClient")
    def test_filename_extraction_from_content_disposition(
        self,
        mock_client_class,
        client: TestClient,
        sample_pdf_content: bytes,
        valid_file_id: str,
    ):
        """Test filename extraction from content-disposition header."""
        mock_client = AsyncMock()
        mock_client_class.return_value.__aenter__.return_value = mock_client

        mock_response = create_mock_response(
            headers={
                "content-type": "application/pdf",
                "content-disposition": 'attachment; filename="report.pdf"',
            },
            content=sample_pdf_content,
        )
        mock_client.get.return_value = mock_response

        with patch(
            "backend.app.services.pdf_service.PDFService.upload_pdf"
        ) as mock_upload:
            mock_upload.return_value = PDFUploadResponse(
                file_id=valid_file_id,
                filename="report.pdf",
                file_size=len(sample_pdf_content),
                mime_type="application/pdf",
            )

            response = client.post(
                "/api/load-url", json={"url": "https://example.com/test.pdf"}
            )

        assert response.status_code == 200
        # Verify the correct filename was extracted and used
        mock_upload.assert_called_once()
        uploaded_file = mock_upload.call_args[0][0]
        assert uploaded_file.filename == "report.pdf"

    @patch("httpx.AsyncClient")
    def test_filename_extraction_from_url(
        self,
        mock_client_class,
        client: TestClient,
        sample_pdf_content: bytes,
        valid_file_id: str,
    ):
        """Test filename extraction from URL when no content-disposition."""
        mock_client = AsyncMock()
        mock_client_class.return_value.__aenter__.return_value = mock_client

        mock_response = create_mock_response(
            headers={"content-type": "application/pdf"}, content=sample_pdf_content
        )
        mock_client.get.return_value = mock_response

        with patch(
            "backend.app.services.pdf_service.PDFService.upload_pdf"
        ) as mock_upload:
            mock_upload.return_value = PDFUploadResponse(
                file_id=valid_file_id,
                filename="document.pdf",
                file_size=len(sample_pdf_content),
                mime_type="application/pdf",
            )

            response = client.post(
                "/api/load-url", json={"url": "https://example.com/path/document.pdf"}
            )

        assert response.status_code == 200
        mock_upload.assert_called_once()
        uploaded_file = mock_upload.call_args[0][0]
        assert uploaded_file.filename == "document.pdf"

    @patch("httpx.AsyncClient")
    def test_filename_fallback_to_default(
        self, mock_client_class, client: TestClient, sample_pdf_content: bytes
    ):
        """Test filename fallback when no filename can be extracted."""
        mock_client = AsyncMock()
        mock_client_class.return_value.__aenter__.return_value = mock_client

        mock_response = AsyncMock()
        mock_response.headers = {"content-type": "application/pdf"}
        mock_response.content = sample_pdf_content
        mock_response.raise_for_status = Mock()
        mock_client.get.return_value = mock_response

        with patch(
            "backend.app.services.pdf_service.PDFService.upload_pdf"
        ) as mock_upload:
            mock_upload.return_value = PDFUploadResponse(
                file_id=str(uuid.uuid4()),
                filename="downloaded.pdf",
                file_size=len(sample_pdf_content),
                mime_type="application/pdf",
            )

            response = client.post(
                "/api/load-url", json={"url": "https://example.com/path/no-extension"}
            )

        assert response.status_code == 200
        mock_upload.assert_called_once()
        uploaded_file = mock_upload.call_args[0][0]
        assert uploaded_file.filename == "downloaded.pdf"

    @patch("httpx.AsyncClient")
    def test_pdf_service_upload_failure(
        self, mock_client_class, client: TestClient, sample_pdf_content: bytes
    ):
        """Test PDF service upload failure."""
        mock_client = AsyncMock()
        mock_client_class.return_value.__aenter__.return_value = mock_client

        mock_response = AsyncMock()
        mock_response.headers = {"content-type": "application/pdf"}
        mock_response.content = sample_pdf_content
        mock_response.raise_for_status = Mock()
        mock_client.get.return_value = mock_response

        with patch(
            "backend.app.services.pdf_service.PDFService.upload_pdf"
        ) as mock_upload:
            mock_upload.side_effect = Exception("Upload service failed")

            response = client.post(
                "/api/load-url", json={"url": "https://example.com/test.pdf"}
            )

        assert response.status_code == 500
        data = response.json()
        assert "Failed to load PDF from URL" in data["detail"]

    @patch("httpx.AsyncClient")
    def test_successful_load_with_all_features(
        self, mock_client_class, client: TestClient, sample_pdf_content: bytes
    ):
        """Test successful PDF load with all features working."""
        mock_client = AsyncMock()
        mock_client_class.return_value.__aenter__.return_value = mock_client

        mock_response = AsyncMock()
        mock_response.headers = {
            "content-type": "application/pdf",
            "content-disposition": 'attachment; filename="annual_report.pdf"',
        }
        mock_response.content = sample_pdf_content
        mock_response.raise_for_status = Mock()
        mock_client.get.return_value = mock_response

        with patch(
            "backend.app.services.pdf_service.PDFService.upload_pdf"
        ) as mock_upload:
            expected_response = PDFUploadResponse(
                file_id=str(uuid.uuid4()),
                filename="annual_report.pdf",
                file_size=len(sample_pdf_content),
                mime_type="application/pdf",
            )
            mock_upload.return_value = expected_response

            response = client.post(
                "/api/load-url",
                json={"url": "https://example.com/reports/annual_report.pdf"},
            )

        assert response.status_code == 200
        data = response.json()
        assert data["file_id"] == expected_response.file_id
        assert data["filename"] == "annual_report.pdf"
        assert data["file_size"] == len(sample_pdf_content)
        assert data["mime_type"] == "application/pdf"


class TestAPILoggingIntegration:
    """Test API logging functionality integration."""

    def test_api_logging_decorator_applied(self, client: TestClient):
        """Test that the log_api_call decorator is properly applied."""
        # Test that the endpoint has the decorator by checking if the function
        # has been wrapped (we can verify this by making a request and checking logs)
        from backend.app.api.load_url import load_pdf_from_url

        # The function should have the decorator applied
        assert hasattr(load_pdf_from_url, "__wrapped__") or callable(
            load_pdf_from_url
        )

        # Make a test request to verify logging works (this tests integration)
        response = client.post("/api/load-url", json={"url": "invalid-url"})
        assert response.status_code == 422  # Should get validation error


class TestNetworkConfiguration:
    """Test network configuration and settings."""

    @patch("httpx.AsyncClient")
    def test_httpx_client_configuration(self, mock_client_class, client: TestClient):
        """Test that httpx client is configured with proper timeout and limits."""
        mock_client = AsyncMock()
        mock_client_class.return_value.__aenter__.return_value = mock_client
        mock_client.get.side_effect = httpx.TimeoutException("Timeout")

        client.post("/api/load-url", json={"url": "https://example.com/test.pdf"})

        # Verify client was created with proper configuration
        mock_client_class.assert_called_once()
        call_kwargs = mock_client_class.call_args[1]

        # Check timeout configuration
        assert call_kwargs["timeout"].read == 60.0
        assert call_kwargs["timeout"].connect == 10.0

        # Check limits configuration
        assert call_kwargs["limits"].max_keepalive_connections == 5
        assert call_kwargs["limits"].max_connections == 10

        # Check redirect following
        assert call_kwargs["follow_redirects"] is True


class TestEdgeCases:
    """Test edge cases and boundary conditions."""

    @patch("httpx.AsyncClient")
    def test_very_large_pdf_response(self, mock_client_class, client: TestClient):
        """Test handling of very large PDF responses."""
        mock_client = AsyncMock()
        mock_client_class.return_value.__aenter__.return_value = mock_client

        # Create a large fake PDF content (10MB)
        large_pdf_content = b"%PDF-1.4\n" + b"x" * (10 * 1024 * 1024)

        mock_response = AsyncMock()
        mock_response.headers = {"content-type": "application/pdf"}
        mock_response.content = large_pdf_content
        mock_response.raise_for_status = Mock()
        mock_client.get.return_value = mock_response

        with patch(
            "backend.app.services.pdf_service.PDFService.upload_pdf"
        ) as mock_upload:
            mock_upload.return_value = PDFUploadResponse(
                file_id=str(uuid.uuid4()),
                filename="large.pdf",
                file_size=len(large_pdf_content),
                mime_type="application/pdf",
            )

            response = client.post(
                "/api/load-url", json={"url": "https://example.com/large.pdf"}
            )

        assert response.status_code == 200

    def test_unicode_url_handling(self, client: TestClient):
        """Test handling of URLs with Unicode characters."""
        # This should be handled by Pydantic URL validation
        unicode_url = "https://example.com/файл.pdf"
        response = client.post("/api/load-url", json={"url": unicode_url})

        # The response depends on whether the URL is valid after encoding
        # This tests that we don't crash on Unicode URLs
        assert response.status_code in [200, 422, 502, 504]

    @patch("httpx.AsyncClient")
    def test_malformed_content_disposition_header(
        self, mock_client_class, client: TestClient, sample_pdf_content: bytes
    ):
        """Test handling of malformed content-disposition header."""
        mock_client = AsyncMock()
        mock_client_class.return_value.__aenter__.return_value = mock_client

        mock_response = AsyncMock()
        mock_response.headers = {
            "content-type": "application/pdf",
            "content-disposition": "malformed header without filename",
        }
        mock_response.content = sample_pdf_content
        mock_response.raise_for_status = Mock()
        mock_client.get.return_value = mock_response

        with patch(
            "backend.app.services.pdf_service.PDFService.upload_pdf"
        ) as mock_upload:
            mock_upload.return_value = PDFUploadResponse(
                file_id=str(uuid.uuid4()),
                filename="downloaded.pdf",
                file_size=len(sample_pdf_content),
                mime_type="application/pdf",
            )

            response = client.post(
                "/api/load-url", json={"url": "https://example.com/test.pdf"}
            )

        assert response.status_code == 200
        # Should fall back to URL-based filename extraction or default
        mock_upload.assert_called_once()
        uploaded_file = mock_upload.call_args[0][0]
        assert uploaded_file.filename in ["test.pdf", "downloaded.pdf"]<|MERGE_RESOLUTION|>--- conflicted
+++ resolved
@@ -12,13 +12,9 @@
 import pytest
 from fastapi.testclient import TestClient
 
-<<<<<<< HEAD
 from backend.app.dependencies import get_pdf_service, init_pdf_service
 from backend.app.api.load_url import LoadPDFRequest
 from backend.app.services.pdf_service import PDFService
-=======
-from backend.app.api.load_url import LoadPDFRequest, get_pdf_service, init_pdf_service
->>>>>>> e086810c
 from backend.app.models.pdf import PDFUploadResponse
 from backend.app.services.pdf_service import PDFService
 
@@ -38,13 +34,8 @@
 @pytest.fixture
 def shared_pdf_service():
     """Provide a shared PDF service instance for tests that need persistence."""
-<<<<<<< HEAD
     from backend.app.services.pdf_service import PDFService
     from backend.app.dependencies import init_pdf_service
-=======
-    from backend.app.api.load_url import init_pdf_service
-    from backend.app.services.pdf_service import PDFService
->>>>>>> e086810c
 
     service = PDFService(upload_dir="uploads")
     init_pdf_service(service)
